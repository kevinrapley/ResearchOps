--- conflicted
+++ resolved
@@ -100,7 +100,6 @@
 	}
 	
 .nav__list {
-<<<<<<< HEAD
 	display: flex;
 	gap: 12px;
 	list-style: none;
@@ -118,25 +117,6 @@
 	text-decoration: none;
 	border-bottom: 3px solid #1d70b8;
 	}
-=======
-        display: flex;
-        gap: 12px;
-        list-style: none;
-        margin: 0;
-        padding: 0;
-        }
-
-.nav__list li {
-        margin: 0;
-        }
-
-.nav__list .govuk-link[aria-current="page"],
-.nav__list .govuk-link.active {
-        font-weight: 700;
-        text-decoration: none;
-        border-bottom: 3px solid #1d70b8;
-        }
->>>>>>> 53626500
 
 /* Ensure tab items have a visible focus */
 .nav .govuk-link:focus {
