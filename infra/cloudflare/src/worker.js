--- conflicted
+++ resolved
@@ -1,36 +1,21 @@
-<<<<<<< HEAD
 // infra/cloudflare/src/worker.js
-// ResearchOps Worker: serves static assets (no KV) and exposes API routes.
-// - GET  /api/health
-// - POST /api/projects      -> Airtable: create Projects (+ Project Details if provided)
-// - GET  /api/projects.csv  -> Proxy CSV from SharePoint
-=======
 // ResearchOps Worker: static assets + Airtable + GitHub CSV dual-write
 // Routes:
 // - GET  /api/health
 // - POST /api/projects                 -> Airtable (Projects + Project Details) + append to GitHub CSV
 // - GET  /api/projects.csv             -> stream CSV from GitHub repo
 // - GET  /api/project-details.csv      -> stream CSV from GitHub repo
->>>>>>> 64a05124
 
 export default {
   async fetch(request, env, ctx) {
     const url = new URL(request.url);
 
-<<<<<<< HEAD
-    // ---- API routes
-=======
     // API routes
->>>>>>> 64a05124
     if (url.pathname.startsWith("/api/")) {
       return handleApi(request, env, ctx);
     }
 
-<<<<<<< HEAD
-    // ---- Static assets via Workers Assets
-=======
     // Static assets via Workers Assets
->>>>>>> 64a05124
     let resp = await env.ASSETS.fetch(request);
     if (resp.status === 404) {
       const indexReq = new Request(new URL("/index.html", url), request);
@@ -43,54 +28,34 @@
 async function handleApi(request, env, ctx) {
   const url = new URL(request.url);
   const origin = request.headers.get("Origin") || "";
-  const allowed = (env.ALLOWED_ORIGINS || "").split(",").map(s => s.trim()).filter(Boolean);
-
-<<<<<<< HEAD
-  // ---- CORS preflight
-  if (request.method === "OPTIONS") {
-    return new Response(null, { headers: corsHeaders(origin, allowed) });
-  }
-
-  // ---- Enforce CORS allowlist
-=======
+  const allowed = (env.ALLOWED_ORIGINS || "")
+    .split(",")
+    .map(s => s.trim())
+    .filter(Boolean);
+
   // CORS preflight
   if (request.method === "OPTIONS") {
     return new Response(null, { headers: corsHeaders(origin, allowed) });
   }
   // Enforce CORS allowlist
->>>>>>> 64a05124
   if (origin && !allowed.includes(origin)) {
     return json({ error: "Origin not allowed" }, 403, corsHeaders(origin, allowed));
   }
 
-<<<<<<< HEAD
-  // ---- Health
-=======
   // Health
->>>>>>> 64a05124
   if (url.pathname === "/api/health") {
     return json({ ok: true, time: new Date().toISOString() }, 200, corsHeaders(origin, allowed));
   }
 
   // ====================================================================================
-<<<<<<< HEAD
-  // POST /api/projects  -> Create Projects (+ optional linked Project Details)
+  // POST /api/projects  -> Airtable first, then GitHub CSV append
   // ====================================================================================
   if (url.pathname === "/api/projects" && request.method === "POST") {
     let payload;
     try { payload = await request.json(); }
     catch { return json({ error: "Invalid JSON" }, 400, corsHeaders(origin, allowed)); }
 
-    // Required
-=======
-  // POST /api/projects  -> Airtable first, then GitHub CSV append
-  // ====================================================================================
-  if (url.pathname === "/api/projects" && request.method === "POST") {
-    let payload;
-    try { payload = await request.json(); } catch { return json({ error: "Invalid JSON" }, 400, corsHeaders(origin, allowed)); }
-
     // Required (Step 1)
->>>>>>> 64a05124
     const errs = [];
     if (!payload.name) errs.push("name");
     if (!payload.description) errs.push("description");
@@ -98,32 +63,19 @@
       return json({ error: "Missing required fields: " + errs.join(", ") }, 400, corsHeaders(origin, allowed));
     }
 
-<<<<<<< HEAD
-    // Send plain strings for Single selects (must match Airtable exactly)
-=======
     // ---------- Airtable write (system of record) ----------
->>>>>>> 64a05124
+    // Send plain strings for Single selects (labels must match Airtable exactly)
     const projectFields = {
       Org: payload.org || "Home Office Biometrics",
       Name: payload.name,
       Description: payload.description,
-<<<<<<< HEAD
       Phase: typeof payload.phase === "string" ? payload.phase : undefined,
-=======
-      Phase: typeof payload.phase === "string" ? payload.phase : undefined, // send label string
->>>>>>> 64a05124
       Status: typeof payload.status === "string" ? payload.status : undefined,
       Objectives: (payload.objectives || []).join("\n"),
       UserGroups: (payload.user_groups || []).join(", "),
       Stakeholders: JSON.stringify(payload.stakeholders || []),
-<<<<<<< HEAD
       LocalId: payload.id || ""
     };
-
-=======
-      LocalId: payload.id || "" // optional client id
-    };
->>>>>>> 64a05124
     // prune empties
     for (const k of Object.keys(projectFields)) {
       const v = projectFields[k];
@@ -150,10 +102,7 @@
     });
     const pText = await pRes.text();
     if (!pRes.ok) {
-<<<<<<< HEAD
-=======
       // bubble Airtable error (403/422/etc)
->>>>>>> 64a05124
       return json({ error: `Airtable ${pRes.status}`, detail: safeText(pText) }, pRes.status, corsHeaders(origin, allowed));
     }
 
@@ -163,11 +112,7 @@
       return json({ error: "Airtable response missing project id" }, 502, corsHeaders(origin, allowed));
     }
 
-<<<<<<< HEAD
-    // 2) Optional: Project Details linked to the new project
-=======
     // 2) Optional Project Details (linked)
->>>>>>> 64a05124
     let detailId = null;
     const hasDetails = Boolean(
       payload.lead_researcher || payload.lead_researcher_email || payload.notes
@@ -175,11 +120,7 @@
 
     if (hasDetails) {
       const detailsFields = {
-<<<<<<< HEAD
-        Project: [projectId],
-=======
         Project: [projectId], // linked record expects array of record IDs
->>>>>>> 64a05124
         "Lead Researcher": payload.lead_researcher || "",
         "Lead Researcher Email": payload.lead_researcher_email || "",
         Notes: payload.notes || ""
@@ -199,11 +140,7 @@
       });
       const dText = await dRes.text();
       if (!dRes.ok) {
-<<<<<<< HEAD
-        // rollback
-=======
         // rollback the project if details creation fails
->>>>>>> 64a05124
         try {
           await fetch(`${atProjectsUrl}/${projectId}`, {
             method: "DELETE",
@@ -215,41 +152,6 @@
       try { detailId = JSON.parse(dText).records?.[0]?.id || null; } catch {}
     }
 
-<<<<<<< HEAD
-    if (env.AUDIT === "true") {
-      try { console.log("project.created", { id: projectId, name: projectFields.Name, hasDetails }); } catch {}
-    }
-
-    return json({ ok: true, project_id: projectId, detail_id: detailId, project: projectFields }, 200, corsHeaders(origin, allowed));
-  }
-
-  // ====================================================================================
-  // GET /api/projects.csv  -> Proxy CSV from SharePoint
-  // ====================================================================================
-  if (url.pathname === "/api/projects.csv" && request.method === "GET") {
-    const spUrl = env.SHAREPOINT_CSV_URL;
-    if (!spUrl) {
-      return json({ error: "SHAREPOINT_CSV_URL not configured" }, 500, corsHeaders(origin, allowed));
-    }
-
-    const headers = {};
-    if (env.SHAREPOINT_BEARER) headers["Authorization"] = `Bearer ${env.SHAREPOINT_BEARER}`;
-
-    const spRes = await fetch(spUrl, { headers });
-    if (!spRes.ok) {
-      const t = await spRes.text();
-      return json({ error: `SharePoint ${spRes.status}`, detail: safeText(t) }, spRes.status, corsHeaders(origin, allowed));
-    }
-
-    return new Response(spRes.body, {
-      status: 200,
-      headers: {
-        ...corsHeaders(origin, allowed),
-        "Content-Type": "text/csv; charset=utf-8",
-        "Content-Disposition": 'attachment; filename="projects.csv"'
-      }
-    });
-=======
     // ---------- GitHub CSV append (secondary) ----------
     let csvOk = true, csvError = null;
     try {
@@ -321,13 +223,10 @@
 
   if (url.pathname === "/api/project-details.csv" && request.method === "GET") {
     return githubCsvStream(env, env.GH_PATH_DETAILS, corsHeaders(origin, allowed));
->>>>>>> 64a05124
   }
 
   // Fallback
   return json({ error: "Not found" }, 404, corsHeaders(origin, allowed));
-<<<<<<< HEAD
-=======
 }
 
 /* ---------------- GitHub CSV helpers ---------------- */
@@ -397,7 +296,6 @@
       "Cache-Control": "no-store"
     }
   });
->>>>>>> 64a05124
 }
 
 /* ---------------- general helpers ---------------- */
@@ -408,13 +306,7 @@
     "Access-Control-Allow-Headers": "Content-Type, Authorization",
     "Vary": "Origin"
   };
-<<<<<<< HEAD
-  if (origin && allowed.includes(origin)) {
-    h["Access-Control-Allow-Origin"] = origin;
-  }
-=======
   if (origin && allowed.includes(origin)) h["Access-Control-Allow-Origin"] = origin;
->>>>>>> 64a05124
   return h;
 }
 
@@ -427,8 +319,6 @@
 
 function safeText(t) {
   return t && t.length > 2048 ? t.slice(0, 2048) + "…" : t;
-<<<<<<< HEAD
-=======
 }
 
 function csvEscape(val) {
@@ -451,5 +341,4 @@
 function b64Decode(b) {
   const clean = (b || "").replace(/\n/g, "");
   return decodeURIComponent(escape(atob(clean)));
->>>>>>> 64a05124
 }